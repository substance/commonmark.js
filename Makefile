CFLAGS?=-g -O3 -Wall -Wextra -std=c99 -Isrc -Wno-missing-field-initializers -fPIC $(OPTCFLAGS)
LDFLAGS?=-g -O3 -Wall -Werror -fPIC $(OPTLDFLAGS)
SRCDIR?=src
DATADIR?=data
BENCHINP?=README.md
JSMODULES=$(wildcard js/lib/*.js)
PREFIX?=/usr/local
SPEC=spec.txt
SITE=_site
SPECVERSION=$(shell grep version: $(SPEC) | sed -e 's/version: *//')

BUILDDIR=build
PROG?=$(BUILDDIR)/src/cmark

<<<<<<< HEAD
all: $(PROG) libcmark.so
=======
.PHONY: all spec leakcheck clean fuzztest dingus upload jshint test testjs benchjs update-site upload-site check

all: check
	mkdir -p $(BUILDDIR); cd build; cmake ..; make

install: check
	mkdir -p $(BUILDDIR); cd build; cmake ..; make install

clean:
	rm -rf $(BUILDDIR)

check:
	@cmake --version >/dev/null || (echo "You need cmake to build this program: http://www.cmake.org/download/" && exit 1)

$(PROG): all
>>>>>>> bc978561

README.html: README.md template.html
	pandoc --template template.html -S -s -t html5 -o $@ $<

spec: test spec.html

spec.md: $(SPEC)
	perl spec2md.pl < $< > $@

spec.html: spec.md template.html
	pandoc --no-highlight --number-sections --template template.html -s --toc -S $< > $@ # | perl -pe 's/␣/<span class="space"> <\/span>/g' > $@

spec.pdf: spec.md template.tex specfilter.hs
	pandoc -s $< --template template.tex \
	   --filter ./specfilter.hs -o $@ --latex-engine=xelatex --toc \
	   --number-sections -V documentclass=report -V tocdepth=2 \
	   -V classoption=twosides

test: $(SPEC)
	perl runtests.pl $< $(PROG)

js/commonmark.js: js/lib/index.js ${JSMODULES}
	browserify --standalone commonmark $< -o $@

testjs: $(SPEC)
	node js/test.js

jshint:
	jshint ${JSMODULES}

benchjs:
	node js/bench.js ${BENCHINP}

#HTML_OBJ=$(SRCDIR)/html/html.o $(SRCDIR)/html/houdini_href_e.o $(SRCDIR)/html/houdini_html_e.o $(SRCDIR)/html/houdini_html_u.o
#
#CMARK_OBJ=$(SRCDIR)/inlines.o $(SRCDIR)/buffer.o $(SRCDIR)/blocks.o $(SRCDIR)/scanners.c $(SRCDIR)/print.o $(SRCDIR)/utf8.o $(SRCDIR)/references.o
#
#CMARK_HDR = $(SRCDIR)/cmark.h $(SRCDIR)/buffer.h $(SRCDIR)/references.h \
#           $(SRCDIR)/chunk.h $(SRCDIR)/debug.h $(SRCDIR)/utf8.h \
#           $(SRCDIR)/scanners.h $(SRCDIR)/inlines.h
#
#HTML_HDR = $(SRCDIR)/html/html_unescape.h $(SRCDIR)/html/houdini.h
#
#$(PROG): $(SRCDIR)/html/html_unescape.h $(SRCDIR)/case_fold_switch.inc $(HTML_OBJ) $(CMARK_OBJ) $(SRCDIR)/main.c
#	$(CC) $(LDFLAGS) -o $@ $(HTML_OBJ) $(CMARK_OBJ) $(SRCDIR)/main.c
#
#$(SRCDIR)/scanners.c: $(SRCDIR)/scanners.re
#	re2c --case-insensitive -bis $< > $@ || (rm $@ && false)


$(SRCDIR)/case_fold_switch.inc: $(DATADIR)/CaseFolding-3.2.0.txt
	perl mkcasefold.pl < $< > $@

#$(SRCDIR)/html/html_unescape.h: $(SRCDIR)/html/html_unescape.gperf
#	gperf -I -t -N find_entity -H hash_entity -K entity -C -l
#	--null-strings -m5 $< > $@
#
#libcommonmark.so: $(HTML_OBJ) $(CMARK_OBJ)
#	$(CC) $(LDFLAGS) -shared -o $@ $^
#
#install: libcommonmark.so $(cmark_HDR) $(HTML_HDR)
#	install -d $(PREFIX)/lib $(PREFIX)/include/cmark/html
#	install libcommonmark.so $(PREFIX)/lib/
#	install $(cmark_HDR) $(PREFIX)/include/cmark/
#	install $(HTML_HDR) $(PREFIX)/include/cmark/html/

#CMARK_HDR = $(SRCDIR)/cmark.h $(SRCDIR)/buffer.h $(SRCDIR)/references.h \
#           $(SRCDIR)/chunk.h $(SRCDIR)/debug.h $(SRCDIR)/utf8.h \
#           $(SRCDIR)/scanners.h $(SRCDIR)/inlines.h
#
#HTML_HDR = $(SRCDIR)/html/html_unescape.h $(SRCDIR)/html/houdini.h

dingus: js/commonmark.js
	echo "Starting dingus server at http://localhost:9000" && python -m SimpleHTTPServer 9000

leakcheck: $(PROG)
	cat leakcheck.md | valgrind --leak-check=full --dsymutil=yes $(PROG)

operf: $(PROG)
	operf $(PROG) <$(BENCHINP) >/dev/null

fuzztest:
	for i in `seq 1 10`; do \
	  time cat /dev/urandom | head -c 500000 | iconv -f latin1 -t utf-8 | tee fuzz-$$i.txt | $(PROG) > /dev/null && rm fuzz-$$i.txt ; done

$(SITE)/index.html: spec.txt
	./make_site_index.sh $(SPECVERSION) | \
	  pandoc --template template.html -S -s -t html5 -o $@

$(SITE)/$(SPECVERSION)/index.html: spec.html
	mkdir -p $(SITE)/$(SPECVERSION)
	cp $< $@
	cd $(SITE); git add $(SPECVERSION)/index.html; git commit -a -m "Added version $(SPECVERSION) of spec"; cd ..

$(SITE)/%: %
	cp $< $@

update-site: $(SITE)/dingus.html $(SITE)/js/commonmark.js $(SITE)/index.html $(SITE)/$(SPECVERSION)/index.html $(SITE)/js/LICENSE

upload-site:
	cd $(SITE) ; git pull; git commit -a -m "Updated site for latest spec, js" ; git push; cd ..

distclean: clean
	-rm -f test $(SRCDIR)/*.o $(SRCDIR)/scanners.c $(SRCDIR)/html/*.o libcommonmark.so
	-rm -f js/commonmark.js
	-rm -rf *.dSYM
	-rm -f README.html
	-rm -f spec.md fuzz.txt spec.html<|MERGE_RESOLUTION|>--- conflicted
+++ resolved
@@ -12,9 +12,6 @@
 BUILDDIR=build
 PROG?=$(BUILDDIR)/src/cmark
 
-<<<<<<< HEAD
-all: $(PROG) libcmark.so
-=======
 .PHONY: all spec leakcheck clean fuzztest dingus upload jshint test testjs benchjs update-site upload-site check
 
 all: check
@@ -30,7 +27,6 @@
 	@cmake --version >/dev/null || (echo "You need cmake to build this program: http://www.cmake.org/download/" && exit 1)
 
 $(PROG): all
->>>>>>> bc978561
 
 README.html: README.md template.html
 	pandoc --template template.html -S -s -t html5 -o $@ $<
