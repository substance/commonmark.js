--- conflicted
+++ resolved
@@ -37,12 +37,9 @@
 
 testjs: spec.txt
 	node js/test.js
-<<<<<<< HEAD
-=======
 
 jshint:
 	jshint ${JSMODULES}
->>>>>>> 9e30ca44
 
 benchjs:
 	node js/bench.js ${BENCHINP}
