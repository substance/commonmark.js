#include <stdlib.h>
#include <string.h>
#include <stdio.h>
#include <stdbool.h>
#include <ctype.h>

#include "stmd.h"
#include "html/houdini.h"
#include "utf8.h"
#include "scanners.h"
#include "inlines.h"

typedef struct InlineStack {
	struct InlineStack *previous;
	node_inl *first_inline;
	int delim_count;
	unsigned char delim_char;
} inline_stack;

typedef struct Subject {
	chunk input;
	int pos;
	int label_nestlevel;
	reference_map *refmap;
	inline_stack *emphasis_openers;
} subject;

static node_inl *parse_chunk_inlines(chunk *chunk, reference_map *refmap);
static node_inl *parse_inlines_while(subject* subj, int (*f)(subject*));
static int parse_inline(subject* subj, node_inl ** last);

static void subject_from_chunk(subject *e, chunk *chunk, reference_map *refmap);
static void subject_from_buf(subject *e, strbuf *buffer, reference_map *refmap);
static int subject_find_special_char(subject *subj);

static unsigned char *bufdup(const unsigned char *buf)
{
	unsigned char *new = NULL;

	if (buf) {
		int len = strlen((char *)buf);
		new = calloc(len + 1, sizeof(*new));
        if(new != NULL) {
    		memcpy(new, buf, len + 1);
        }
	}

	return new;
}

static inline node_inl *make_link_(node_inl *label, unsigned char *url, unsigned char *title)
{
	node_inl* e = calloc(1, sizeof(*e));
    if(e != NULL) {
    	e->tag = INL_LINK;
    	e->content.linkable.label = label;
	    e->content.linkable.url   = url;
    	e->content.linkable.title = title;
	    e->next = NULL;
    }
	return e;
}

inline static node_inl* make_ref_link(node_inl* label, reference *ref)
{
	return make_link_(label, bufdup(ref->url), bufdup(ref->title));
}

inline static node_inl* make_autolink(node_inl* label, chunk url, int is_email)
{
	return make_link_(label, clean_autolink(&url, is_email), NULL);
}

// Create an inline with a linkable string value.
inline static node_inl* make_link(node_inl* label, chunk url, chunk title)
{
	return make_link_(label, clean_url(&url), clean_title(&title));
}

inline static node_inl* make_inlines(int t, node_inl* contents)
{
	node_inl * e = calloc(1, sizeof(*e));
    if(e != NULL) {
    	e->tag = t;
	    e->content.inlines = contents;
    	e->next = NULL;
    }
	return e;
}

// Create an inline with a literal string value.
inline static node_inl* make_literal(int t, chunk s)
{
	node_inl * e = calloc(1, sizeof(*e));
    if(e != NULL) {
    	e->tag = t;
	    e->content.literal = s;
    	e->next = NULL;
    }
	return e;
}

// Create an inline with no value.
inline static node_inl* make_simple(int t)
{
	node_inl* e = calloc(1, sizeof(*e));
    if(e != NULL) {
    	e->tag = t;
	    e->next = NULL;
    }
	return e;
}

// Macros for creating various kinds of inlines.
#define make_str(s) make_literal(INL_STRING, s)
#define make_code(s) make_literal(INL_CODE, s)
#define make_raw_html(s) make_literal(INL_RAW_HTML, s)
#define make_linebreak() make_simple(INL_LINEBREAK)
#define make_softbreak() make_simple(INL_SOFTBREAK)
#define make_emph(contents) make_inlines(INL_EMPH, contents)
#define make_strong(contents) make_inlines(INL_STRONG, contents)

// Free an inline list.
extern void free_inlines(node_inl* e)
{
	node_inl * next;
	while (e != NULL) {
		switch (e->tag){
		case INL_STRING:
		case INL_RAW_HTML:
		case INL_CODE:
			chunk_free(&e->content.literal);
			break;
		case INL_LINEBREAK:
		case INL_SOFTBREAK:
			break;
		case INL_LINK:
		case INL_IMAGE:
			free(e->content.linkable.url);
			free(e->content.linkable.title);
			free_inlines(e->content.linkable.label);
			break;
		case INL_EMPH:
		case INL_STRONG:
			free_inlines(e->content.inlines);
			break;
		default:
			break;
		}
		next = e->next;
		free(e);
		e = next;
	}
}

// Append inline list b to the end of inline list a.
// Return pointer to head of new list.
inline static node_inl* append_inlines(node_inl* a, node_inl* b)
{
	if (a == NULL) {  // NULL acts like an empty list
		return b;
	}
	node_inl* cur = a;
	while (cur->next) {
		cur = cur->next;
	}
	cur->next = b;
	return a;
}

static void subject_from_buf(subject *e, strbuf *buffer, reference_map *refmap)
{
	e->input.data = buffer->ptr;
	e->input.len = buffer->size;
	e->input.alloc = 0;
	e->pos = 0;
	e->label_nestlevel = 0;
	e->refmap = refmap;
	e->emphasis_openers = NULL;

	chunk_rtrim(&e->input);
}

static void subject_from_chunk(subject *e, chunk *chunk, reference_map *refmap)
{
	e->input.data = chunk->data;
	e->input.len = chunk->len;
	e->input.alloc = 0;
	e->pos = 0;
	e->label_nestlevel = 0;
	e->refmap = refmap;
	e->emphasis_openers = NULL;

	chunk_rtrim(&e->input);
}

inline static int isbacktick(int c)
{
	return (c == '`');
}

static inline unsigned char peek_char(subject *subj)
{
	return (subj->pos < subj->input.len) ? subj->input.data[subj->pos] : 0;
}

static inline unsigned char peek_at(subject *subj, int pos)
{
	return subj->input.data[pos];
}

// Return true if there are more characters in the subject.
inline static int is_eof(subject* subj)
{
	return (subj->pos >= subj->input.len);
}

// Advance the subject.  Doesn't check for eof.
#define advance(subj) (subj)->pos += 1

// Take characters while a predicate holds, and return a string.
inline static chunk take_while(subject* subj, int (*f)(int))
{
	unsigned char c;
	int startpos = subj->pos;
	int len = 0;

	while ((c = peek_char(subj)) && (*f)(c)) {
		advance(subj);
		len++;
	}

	return chunk_dup(&subj->input, startpos, len);
}

// Try to process a backtick code span that began with a
// span of ticks of length openticklength length (already
// parsed).  Return 0 if you don't find matching closing
// backticks, otherwise return the position in the subject
// after the closing backticks.
static int scan_to_closing_backticks(subject* subj, int openticklength)
{
	// read non backticks
	unsigned char c;
	while ((c = peek_char(subj)) && c != '`') {
		advance(subj);
	}
	if (is_eof(subj)) {
		return 0;  // did not find closing ticks, return 0
	}
	int numticks = 0;
	while (peek_char(subj) == '`') {
		advance(subj);
		numticks++;
	}
	if (numticks != openticklength){
		return(scan_to_closing_backticks(subj, openticklength));
	}
	return (subj->pos);
}

// Parse backtick code section or raw backticks, return an inline.
// Assumes that the subject has a backtick at the current position.
static node_inl* handle_backticks(subject *subj)
{
	chunk openticks = take_while(subj, isbacktick);
	int startpos = subj->pos;
	int endpos = scan_to_closing_backticks(subj, openticks.len);

	if (endpos == 0) { // not found
		subj->pos = startpos; // rewind
		return make_str(openticks);
	} else {
		strbuf buf = GH_BUF_INIT;

		strbuf_set(&buf, subj->input.data + startpos, endpos - startpos - openticks.len);
		strbuf_trim(&buf);
		strbuf_normalize_whitespace(&buf);

		return make_code(chunk_buf_detach(&buf));
	}
}

// Scan ***, **, or * and return number scanned, or 0.
// Advances position.
static int scan_delims(subject* subj, unsigned char c, bool * can_open, bool * can_close)
{
	int numdelims = 0;
	unsigned char char_before, char_after;

	char_before = subj->pos == 0 ? '\n' : peek_at(subj, subj->pos - 1);
	while (peek_char(subj) == c) {
		numdelims++;
		advance(subj);
	}
	char_after = peek_char(subj);
	*can_open = numdelims > 0 && numdelims <= 3 && !isspace(char_after);
	*can_close = numdelims > 0 && numdelims <= 3 && !isspace(char_before);
	if (c == '_') {
		*can_open = *can_open && !isalnum(char_before);
		*can_close = *can_close && !isalnum(char_after);
	}
	return numdelims;
}

static void free_openers(subject* subj, inline_stack* istack)
{
    inline_stack * tempstack;
    while (subj->emphasis_openers != istack) {
	tempstack = subj->emphasis_openers;
	subj->emphasis_openers = subj->emphasis_openers->previous;
	free(tempstack);
    }
}

// Parse strong/emph or a fallback.
// Assumes the subject has '_' or '*' at the current position.
static node_inl* handle_strong_emph(subject* subj, unsigned char c, node_inl **last)
{
	bool can_open, can_close;
<<<<<<< HEAD
	int numdelims;
	int useDelims;
	inline_stack * istack;
	node_inl * inl;
	node_inl * emph;
	node_inl * inl_text;

	numdelims = scan_delims(subj, c, &can_open, &can_close);

	if (can_close)
	{
		// walk the stack and find a matching opener, if there is one
		istack = subj->emphasis_openers;
		while (true)
		{
			if (istack == NULL)
				goto cannotClose;

			if (istack->delim_char == c)
				break;

			istack = istack->previous;
		}

		// calculate the actual number of delimeters used from this closer
		useDelims = istack->delim_count;
		if (useDelims == 3) useDelims = numdelims == 3 ? 1 : numdelims;
		else if (useDelims > numdelims) useDelims = 1;

		if (istack->delim_count == useDelims)
		{
			// the opener is completely used up - remove the stack entry and reuse the inline element
			inl = istack->first_inline;
			inl->tag = useDelims == 1 ? INL_EMPH : INL_STRONG;
			chunk_free(&inl->content.literal);
			inl->content.inlines = inl->next;
			inl->next = NULL;

			// remove this opener and all later ones from stack:
                        free_openers(subj, istack->previous);
			*last = inl;
		}
		else
		{
			// the opener will only partially be used - stack entry remains (truncated) and a new inline is added.
			inl = istack->first_inline;
			istack->delim_count -= useDelims;
			inl->content.literal.len = istack->delim_count;

			emph = useDelims == 1 ? make_emph(inl->next) : make_strong(inl->next);
			inl->next = emph;

			// remove all later openers from stack:
                        free_openers(subj, istack);

			*last = emph;
		}

		// if the closer was not fully used, move back a char or two and try again.
		if (useDelims < numdelims)
		{
			subj->pos = subj->pos - numdelims + useDelims;
			return handle_strong_emph(subj, c, last);
		}

		return NULL; // make_str(chunk_literal(""));
	}

cannotClose:
	inl_text = make_str(chunk_dup(&subj->input, subj->pos - numdelims, numdelims));

	if (can_open)
	{
		istack = (inline_stack*)malloc(sizeof(inline_stack));
		istack->delim_count = numdelims;
		istack->delim_char = c;
		istack->first_inline = inl_text;
		istack->previous = subj->emphasis_openers;
		subj->emphasis_openers = istack;
	}

	return inl_text;
=======
	node_inl * result = NULL;
	node_inl * last = NULL;
	node_inl * new;
	node_inl * il;
	node_inl * first_head = NULL;
	node_inl * first_close = NULL;
	int first_close_delims = 0;
	int numdelims;

	numdelims = scan_delims(subj, c, &can_open, &can_close);
	subj->pos += numdelims;

	new = make_str(chunk_dup(&subj->input, subj->pos - numdelims, numdelims));
	last = new;
	first_head = new;
	result = new;

	if (!can_open || numdelims == 0) {
		goto done;
	}

	switch (numdelims) {
		case 1:
			while (true) {
				numdelims = scan_delims(subj, c, &can_open, &can_close);
				if (numdelims >= 1 && can_close) {
					subj->pos += 1;
					first_head->tag = INL_EMPH;
					chunk_free(&first_head->content.literal);
					first_head->content.inlines = first_head->next;
					first_head->next = NULL;
					goto done;
				} else {
					if (!parse_inline(subj, &last)) {
						goto done;
					}
				}
			}
			break;
		case 2:
			while (true) {
				numdelims = scan_delims(subj, c, &can_open, &can_close);
				if (numdelims >= 2 && can_close) {
					subj->pos += 2;
					first_head->tag = INL_STRONG;
					chunk_free(&first_head->content.literal);
					first_head->content.inlines = first_head->next;
					first_head->next = NULL;
					goto done;
				} else {
					if (!parse_inline(subj, &last)) {
						goto done;
					}
				}
			}
			break;
		case 3:
			while (true) {
				numdelims = scan_delims(subj, c, &can_open, &can_close);
				if (can_close && numdelims >= 1 && numdelims <= 3 &&
						numdelims != first_close_delims) {
					new = make_str(chunk_dup(&subj->input, subj->pos, numdelims));
					append_inlines(last, new);
					last = new;
					if (first_close_delims == 1 && numdelims > 2) {
						numdelims = 2;
					} else if (first_close_delims == 2) {
						numdelims = 1;
					} else if (numdelims == 3) {
						// If we opened with ***, we interpret it as ** followed by *
						// giving us <strong><em>
						numdelims = 1;
					}
					subj->pos += numdelims;
					if (first_close) {
						first_head->tag = first_close_delims == 1 ? INL_STRONG : INL_EMPH;
						chunk_free(&first_head->content.literal);
						first_head->content.inlines =
							make_inlines(first_close_delims == 1 ? INL_EMPH : INL_STRONG,
									first_head->next);

						il = first_head->next;
						while (il->next && il->next != first_close) {
							il = il->next;
						}
						il->next = NULL;

						first_head->content.inlines->next = first_close->next;

						il = first_head->content.inlines;
						while (il->next && il->next != last) {
							il = il->next;
						}
						il->next = NULL;
						free_inlines(last);

						first_close->next = NULL;
						free_inlines(first_close);
						first_head->next = NULL;
						goto done;
					} else {
						first_close = last;
						first_close_delims = numdelims;
					}
				} else {
					if (!parse_inline(subj, &last)) {
						goto done;
					}
				}
			}
			break;
		default:
			goto done;
	}

done:
	return result;
>>>>>>> 0350e2dd
}

// Parse backslash-escape or just a backslash, returning an inline.
static node_inl* handle_backslash(subject *subj)
{
	advance(subj);
	unsigned char nextchar = peek_char(subj);
	if (ispunct(nextchar)) {  // only ascii symbols and newline can be escaped
		advance(subj);
		return make_str(chunk_dup(&subj->input, subj->pos - 1, 1));
	} else if (nextchar == '\n') {
		advance(subj);
		return make_linebreak();
	} else {
		return make_str(chunk_literal("\\"));
	}
}

// Parse an entity or a regular "&" string.
// Assumes the subject has an '&' character at the current position.
static node_inl* handle_entity(subject* subj)
{
	strbuf ent = GH_BUF_INIT;
	size_t len;

	advance(subj);

	len = houdini_unescape_ent(&ent,
				   subj->input.data + subj->pos,
				   subj->input.len - subj->pos
		);

	if (len == 0)
		return make_str(chunk_literal("&"));

	subj->pos += len;
	return make_str(chunk_buf_detach(&ent));
}

// Like make_str, but parses entities.
// Returns an inline sequence consisting of str and entity elements.
static node_inl *make_str_with_entities(chunk *content)
{
	strbuf unescaped = GH_BUF_INIT;

	if (houdini_unescape_html(&unescaped, content->data, (size_t)content->len)) {
		return make_str(chunk_buf_detach(&unescaped));
	} else {
		return make_str(*content);
	}
}

// Clean a URL: remove surrounding whitespace and surrounding <>,
// and remove \ that escape punctuation.
unsigned char *clean_url(chunk *url)
{
	strbuf buf = GH_BUF_INIT;

	chunk_trim(url);

	if (url->len == 0)
		return NULL;

	if (url->data[0] == '<' && url->data[url->len - 1] == '>') {
		houdini_unescape_html_f(&buf, url->data + 1, url->len - 2);
	} else {
		houdini_unescape_html_f(&buf, url->data, url->len);
	}

	strbuf_unescape(&buf);
	return strbuf_detach(&buf);
}

unsigned char *clean_autolink(chunk *url, int is_email)
{
	strbuf buf = GH_BUF_INIT;

	chunk_trim(url);

	if (url->len == 0)
		return NULL;

	if (is_email)
		strbuf_puts(&buf, "mailto:");

	houdini_unescape_html_f(&buf, url->data, url->len);
	return strbuf_detach(&buf);
}

// Clean a title: remove surrounding quotes and remove \ that escape punctuation.
unsigned char *clean_title(chunk *title)
{
	strbuf buf = GH_BUF_INIT;
	unsigned char first, last;

	if (title->len == 0)
		return NULL;

	first = title->data[0];
	last = title->data[title->len - 1];

	// remove surrounding quotes if any:
	if ((first == '\'' && last == '\'') ||
	    (first == '(' && last == ')') ||
	    (first == '"' && last == '"')) {
		houdini_unescape_html_f(&buf, title->data + 1, title->len - 2);
	} else {
		houdini_unescape_html_f(&buf, title->data, title->len);
	}

	strbuf_unescape(&buf);
	return strbuf_detach(&buf);
}

// Parse an autolink or HTML tag.
// Assumes the subject has a '<' character at the current position.
static node_inl* handle_pointy_brace(subject* subj)
{
	int matchlen = 0;
	chunk contents;

	advance(subj);  // advance past first <

	// first try to match a URL autolink
	matchlen = scan_autolink_uri(&subj->input, subj->pos);
	if (matchlen > 0) {
		contents = chunk_dup(&subj->input, subj->pos, matchlen - 1);
		subj->pos += matchlen;

		return make_autolink(
			make_str_with_entities(&contents),
			contents, 0
			);
	}

	// next try to match an email autolink
	matchlen = scan_autolink_email(&subj->input, subj->pos);
	if (matchlen > 0) {
		contents = chunk_dup(&subj->input, subj->pos, matchlen - 1);
		subj->pos += matchlen;

		return make_autolink(
			make_str_with_entities(&contents),
			contents, 1
			);
	}

	// finally, try to match an html tag
	matchlen = scan_html_tag(&subj->input, subj->pos);
	if (matchlen > 0) {
		contents = chunk_dup(&subj->input, subj->pos - 1, matchlen + 1);
		subj->pos += matchlen;
		return make_raw_html(contents);
	}

	// if nothing matches, just return the opening <:
	return make_str(chunk_literal("<"));
}

// Parse a link label.  Returns 1 if successful.
// Unless raw_label is null, it is set to point to the raw contents of the [].
// Assumes the subject has a '[' character at the current position.
// Returns 0 and does not advance if no matching ] is found.
// Note the precedence:  code backticks have precedence over label bracket
// markers, which have precedence over *, _, and other inline formatting
// markers. So, 2 below contains a link while 1 does not:
// 1. [a link `with a ](/url)` character
// 2. [a link *with emphasized ](/url) text*
static int link_label(subject* subj, chunk *raw_label)
{
	int nestlevel = 0;
	node_inl* tmp = NULL;
	int startpos = subj->pos;

	if (subj->label_nestlevel) {
		// if we've already checked to the end of the subject
		// for a label, even with a different starting [, we
		// know we won't find one here and we can just return.
		// Note:  nestlevel 1 would be: [foo [bar]
		// nestlevel 2 would be: [foo [bar [baz]
		subj->label_nestlevel--;
		return 0;
	}

	advance(subj);  // advance past [
	unsigned char c;
	while ((c = peek_char(subj)) && (c != ']' || nestlevel > 0)) {
		switch (c) {
		case '`':
			tmp = handle_backticks(subj);
			free_inlines(tmp);
			break;
		case '<':
			tmp = handle_pointy_brace(subj);
			free_inlines(tmp);
			break;
		case '[':  // nested []
			nestlevel++;
			advance(subj);
			break;
		case ']':  // nested []
			nestlevel--;
			advance(subj);
			break;
		case '\\':
			advance(subj);
			if (ispunct(peek_char(subj))) {
				advance(subj);
			}
			break;
		default:
			advance(subj);
		}
	}
	if (c == ']') {
		*raw_label = chunk_dup(&subj->input, startpos + 1, subj->pos - (startpos + 1));
		subj->label_nestlevel = 0;
		advance(subj);  // advance past ]
		return 1;
	} else {
		if (c == 0) {
			subj->label_nestlevel = nestlevel;
		}
		subj->pos = startpos; // rewind
		return 0;
	}
}

// Parse a link or the link portion of an image, or return a fallback.
static node_inl* handle_left_bracket(subject* subj)
{
	node_inl *lab = NULL;
	node_inl *result = NULL;
	reference *ref;
	int n;
	int sps;
	int found_label;
	int endlabel, starturl, endurl, starttitle, endtitle, endall;

	chunk rawlabel;
	chunk url, title;

	found_label = link_label(subj, &rawlabel);
	endlabel = subj->pos;

	if (found_label) {
		if (peek_char(subj) == '(' &&
		    ((sps = scan_spacechars(&subj->input, subj->pos + 1)) > -1) &&
		    ((n = scan_link_url(&subj->input, subj->pos + 1 + sps)) > -1)) {

			// try to parse an explicit link:
			starturl = subj->pos + 1 + sps; // after (
			endurl = starturl + n;
			starttitle = endurl + scan_spacechars(&subj->input, endurl);

			// ensure there are spaces btw url and title
			endtitle = (starttitle == endurl) ? starttitle :
				starttitle + scan_link_title(&subj->input, starttitle);

			endall = endtitle + scan_spacechars(&subj->input, endtitle);

			if (peek_at(subj, endall) == ')') {
				subj->pos = endall + 1;

				url = chunk_dup(&subj->input, starturl, endurl - starturl);
				title = chunk_dup(&subj->input, starttitle, endtitle - starttitle);
				lab = parse_chunk_inlines(&rawlabel, NULL);

				return make_link(lab, url, title);
			} else {
				// if we get here, we matched a label but didn't get further:
				subj->pos = endlabel;
				lab = parse_chunk_inlines(&rawlabel, subj->refmap);
				result = append_inlines(make_str(chunk_literal("[")),
							append_inlines(lab,
								       make_str(chunk_literal("]"))));
				return result;
			}
		} else {
			chunk rawlabel_tmp;
			chunk reflabel;

			// Check for reference link.
			// First, see if there's another label:
			subj->pos = subj->pos + scan_spacechars(&subj->input, endlabel);
			reflabel = rawlabel;

			// if followed by a nonempty link label, we change reflabel to it:
			if (peek_char(subj) == '[' && link_label(subj, &rawlabel_tmp)) {
				if (rawlabel_tmp.len > 0)
					reflabel = rawlabel_tmp;
			} else {
				subj->pos = endlabel;
			}

			// lookup rawlabel in subject->reference_map:
			ref = reference_lookup(subj->refmap, &reflabel);
			if (ref != NULL) { // found
				lab = parse_chunk_inlines(&rawlabel, NULL);
				result = make_ref_link(lab, ref);
			} else {
				subj->pos = endlabel;
				lab = parse_chunk_inlines(&rawlabel, subj->refmap);
				result = append_inlines(make_str(chunk_literal("[")),
							append_inlines(lab, make_str(chunk_literal("]"))));
			}
			return result;
		}
	}
	// If we fall through to here, it means we didn't match a link:
	advance(subj);  // advance past [
	return make_str(chunk_literal("["));
}

// Parse a hard or soft linebreak, returning an inline.
// Assumes the subject has a newline at the current position.
static node_inl* handle_newline(subject *subj)
{
	int nlpos = subj->pos;
	// skip over newline
	advance(subj);
	// skip spaces at beginning of line
	while (peek_char(subj) == ' ') {
		advance(subj);
	}
	if (nlpos > 1 &&
	    peek_at(subj, nlpos - 1) == ' ' &&
	    peek_at(subj, nlpos - 2) == ' ') {
		return make_linebreak();
	} else {
		return make_softbreak();
	}
}

inline static int not_eof(subject* subj)
{
	return !is_eof(subj);
}

// Parse inlines while a predicate is satisfied.  Return inlines.
extern node_inl* parse_inlines_while(subject* subj, int (*f)(subject*))
{
	node_inl* result = NULL;
	node_inl** last = &result;
	node_inl* first = NULL;
	while ((*f)(subj) && parse_inline(subj, last)) {
	    if (!first) {
		first = *last;
	    }
	}

	inline_stack* istack = subj->emphasis_openers;
	inline_stack* temp;
	while (istack != NULL) {
		temp = istack->previous;
		free(istack);
		istack = temp;
	}

	return first;
}

node_inl *parse_chunk_inlines(chunk *chunk, reference_map *refmap)
{
	subject subj;
	subject_from_chunk(&subj, chunk, refmap);
	return parse_inlines_while(&subj, not_eof);
}

static int subject_find_special_char(subject *subj)
{
	// "\n\\`&_*[]<!"
	static const int8_t SPECIAL_CHARS[256] = {
		0, 0, 0, 0, 0, 0, 0, 0, 0, 0, 1, 0, 0, 0, 0, 0,
		0, 0, 0, 0, 0, 0, 0, 0, 0, 0, 0, 0, 0, 0, 0, 0,
		0, 1, 0, 0, 0, 0, 1, 0, 0, 0, 1, 0, 0, 0, 0, 0,
		0, 0, 0, 0, 0, 0, 0, 0, 0, 0, 0, 0, 1, 0, 0, 0,
		0, 0, 0, 0, 0, 0, 0, 0, 0, 0, 0, 0, 0, 0, 0, 0,
		0, 0, 0, 0, 0, 0, 0, 0, 0, 0, 0, 1, 1, 1, 0, 1,
		1, 0, 0, 0, 0, 0, 0, 0, 0, 0, 0, 0, 0, 0, 0, 0,
		0, 0, 0, 0, 0, 0, 0, 0, 0, 0, 0, 0, 0, 0, 0, 0,
		0, 0, 0, 0, 0, 0, 0, 0, 0, 0, 0, 0, 0, 0, 0, 0,
		0, 0, 0, 0, 0, 0, 0, 0, 0, 0, 0, 0, 0, 0, 0, 0,
		0, 0, 0, 0, 0, 0, 0, 0, 0, 0, 0, 0, 0, 0, 0, 0,
		0, 0, 0, 0, 0, 0, 0, 0, 0, 0, 0, 0, 0, 0, 0, 0,
		0, 0, 0, 0, 0, 0, 0, 0, 0, 0, 0, 0, 0, 0, 0, 0,
		0, 0, 0, 0, 0, 0, 0, 0, 0, 0, 0, 0, 0, 0, 0, 0,
		0, 0, 0, 0, 0, 0, 0, 0, 0, 0, 0, 0, 0, 0, 0, 0,
		0, 0, 0, 0, 0, 0, 0, 0, 0, 0, 0, 0, 0, 0, 0, 0 };

	int n = subj->pos + 1;

	while (n < subj->input.len) {
		if (SPECIAL_CHARS[subj->input.data[n]])
			return n;
		n++;
	}

	return subj->input.len;
}

// Parse an inline, advancing subject, and add it to last element.
// Adjust tail to point to new last element of list.
// Return 0 if no inline can be parsed, 1 otherwise.
static int parse_inline(subject* subj, node_inl ** last)
{
	node_inl* new = NULL;
	chunk contents;
	unsigned char c;
	int endpos;
	c = peek_char(subj);
	if (c == 0) {
		return 0;
	}
	switch(c){
	case '\n':
		new = handle_newline(subj);
		break;
	case '`':
		new = handle_backticks(subj);
		break;
	case '\\':
		new = handle_backslash(subj);
		break;
	case '&':
		new = handle_entity(subj);
		break;
	case '<':
		new = handle_pointy_brace(subj);
		break;
	case '_':
		new = handle_strong_emph(subj, '_', last);
		break;
	case '*':
		new = handle_strong_emph(subj, '*', last);
		break;
	case '[':
		new = handle_left_bracket(subj);
		break;
	case '!':
		advance(subj);
		if (peek_char(subj) == '[') {
			new = handle_left_bracket(subj);
			if (new != NULL && new->tag == INL_LINK) {
				new->tag = INL_IMAGE;
			} else {
				new = append_inlines(make_str(chunk_literal("!")), new);
			}
		} else {
			new = make_str(chunk_literal("!"));
		}
		break;
	default:
		endpos = subject_find_special_char(subj);
		contents = chunk_dup(&subj->input, subj->pos, endpos - subj->pos);
		subj->pos = endpos;

		// if we're at a newline, strip trailing spaces.
		if (peek_char(subj) == '\n') {
			chunk_rtrim(&contents);
		}

		new = make_str(contents);
	}
	if (*last == NULL) {
		*last = new;
	} else if (new) {
		append_inlines(*last, new);
		*last = new;
	}

	return 1;
}

extern node_inl* parse_inlines(strbuf *input, reference_map *refmap)
{
	subject subj;
	subject_from_buf(&subj, input, refmap);
	return parse_inlines_while(&subj, not_eof);
}

// Parse zero or more space characters, including at most one newline.
void spnl(subject* subj)
{
	bool seen_newline = false;
	while (peek_char(subj) == ' ' ||
	       (!seen_newline &&
		(seen_newline = peek_char(subj) == '\n'))) {
		advance(subj);
	}
}

// Parse reference.  Assumes string begins with '[' character.
// Modify refmap if a reference is encountered.
// Return 0 if no reference found, otherwise position of subject
// after reference is parsed.
int parse_reference_inline(strbuf *input, reference_map *refmap)
{
	subject subj;

	chunk lab;
	chunk url;
	chunk title;

	int matchlen = 0;
	int beforetitle;

	subject_from_buf(&subj, input, NULL);

	// parse label:
	if (!link_label(&subj, &lab))
		return 0;

	// colon:
	if (peek_char(&subj) == ':') {
		advance(&subj);
	} else {
		return 0;
	}

	// parse link url:
	spnl(&subj);
	matchlen = scan_link_url(&subj.input, subj.pos);
	if (matchlen) {
		url = chunk_dup(&subj.input, subj.pos, matchlen);
		subj.pos += matchlen;
	} else {
		return 0;
	}

	// parse optional link_title
	beforetitle = subj.pos;
	spnl(&subj);
	matchlen = scan_link_title(&subj.input, subj.pos);
	if (matchlen) {
		title = chunk_dup(&subj.input, subj.pos, matchlen);
		subj.pos += matchlen;
	} else {
		subj.pos = beforetitle;
		title = chunk_literal("");
	}
	// parse final spaces and newline:
	while (peek_char(&subj) == ' ') {
		advance(&subj);
	}
	if (peek_char(&subj) == '\n') {
		advance(&subj);
	} else if (peek_char(&subj) != 0) {
		return 0;
	}
	// insert reference into refmap
	reference_create(refmap, &lab, &url, &title);
	return subj.pos;
}<|MERGE_RESOLUTION|>--- conflicted
+++ resolved
@@ -318,7 +318,6 @@
 static node_inl* handle_strong_emph(subject* subj, unsigned char c, node_inl **last)
 {
 	bool can_open, can_close;
-<<<<<<< HEAD
 	int numdelims;
 	int useDelims;
 	inline_stack * istack;
@@ -393,6 +392,9 @@
 	if (can_open)
 	{
 		istack = (inline_stack*)malloc(sizeof(inline_stack));
+                if (istack == NULL) {
+                  return NULL;
+                }
 		istack->delim_count = numdelims;
 		istack->delim_char = c;
 		istack->first_inline = inl_text;
@@ -401,125 +403,6 @@
 	}
 
 	return inl_text;
-=======
-	node_inl * result = NULL;
-	node_inl * last = NULL;
-	node_inl * new;
-	node_inl * il;
-	node_inl * first_head = NULL;
-	node_inl * first_close = NULL;
-	int first_close_delims = 0;
-	int numdelims;
-
-	numdelims = scan_delims(subj, c, &can_open, &can_close);
-	subj->pos += numdelims;
-
-	new = make_str(chunk_dup(&subj->input, subj->pos - numdelims, numdelims));
-	last = new;
-	first_head = new;
-	result = new;
-
-	if (!can_open || numdelims == 0) {
-		goto done;
-	}
-
-	switch (numdelims) {
-		case 1:
-			while (true) {
-				numdelims = scan_delims(subj, c, &can_open, &can_close);
-				if (numdelims >= 1 && can_close) {
-					subj->pos += 1;
-					first_head->tag = INL_EMPH;
-					chunk_free(&first_head->content.literal);
-					first_head->content.inlines = first_head->next;
-					first_head->next = NULL;
-					goto done;
-				} else {
-					if (!parse_inline(subj, &last)) {
-						goto done;
-					}
-				}
-			}
-			break;
-		case 2:
-			while (true) {
-				numdelims = scan_delims(subj, c, &can_open, &can_close);
-				if (numdelims >= 2 && can_close) {
-					subj->pos += 2;
-					first_head->tag = INL_STRONG;
-					chunk_free(&first_head->content.literal);
-					first_head->content.inlines = first_head->next;
-					first_head->next = NULL;
-					goto done;
-				} else {
-					if (!parse_inline(subj, &last)) {
-						goto done;
-					}
-				}
-			}
-			break;
-		case 3:
-			while (true) {
-				numdelims = scan_delims(subj, c, &can_open, &can_close);
-				if (can_close && numdelims >= 1 && numdelims <= 3 &&
-						numdelims != first_close_delims) {
-					new = make_str(chunk_dup(&subj->input, subj->pos, numdelims));
-					append_inlines(last, new);
-					last = new;
-					if (first_close_delims == 1 && numdelims > 2) {
-						numdelims = 2;
-					} else if (first_close_delims == 2) {
-						numdelims = 1;
-					} else if (numdelims == 3) {
-						// If we opened with ***, we interpret it as ** followed by *
-						// giving us <strong><em>
-						numdelims = 1;
-					}
-					subj->pos += numdelims;
-					if (first_close) {
-						first_head->tag = first_close_delims == 1 ? INL_STRONG : INL_EMPH;
-						chunk_free(&first_head->content.literal);
-						first_head->content.inlines =
-							make_inlines(first_close_delims == 1 ? INL_EMPH : INL_STRONG,
-									first_head->next);
-
-						il = first_head->next;
-						while (il->next && il->next != first_close) {
-							il = il->next;
-						}
-						il->next = NULL;
-
-						first_head->content.inlines->next = first_close->next;
-
-						il = first_head->content.inlines;
-						while (il->next && il->next != last) {
-							il = il->next;
-						}
-						il->next = NULL;
-						free_inlines(last);
-
-						first_close->next = NULL;
-						free_inlines(first_close);
-						first_head->next = NULL;
-						goto done;
-					} else {
-						first_close = last;
-						first_close_delims = numdelims;
-					}
-				} else {
-					if (!parse_inline(subj, &last)) {
-						goto done;
-					}
-				}
-			}
-			break;
-		default:
-			goto done;
-	}
-
-done:
-	return result;
->>>>>>> 0350e2dd
 }
 
 // Parse backslash-escape or just a backslash, returning an inline.
