--- conflicted
+++ resolved
@@ -29,11 +29,6 @@
 scanners.c
 *.zip
 bstrlib.txt
-<<<<<<< HEAD
 commonmark.dSYM/*
 commonmark
-=======
-stmd.dSYM/*
-stmd
-build
->>>>>>> 7da937e2
+build